--- conflicted
+++ resolved
@@ -149,17 +149,6 @@
 # ============================================================
 # 6) Visualization utilities
 # ============================================================
-<<<<<<< HEAD
-def plot_winners(time, winner_idx):
-    time_np   = time.detach().cpu().numpy()
-    winner_np = winner_idx.detach().cpu().numpy()
-
-    plt.figure(figsize=(8,3))
-    plt.plot(time_np, winner_np, lw=1)
-    plt.title("Winning dendrite over time M")
-    plt.xlabel("Real time")
-    plt.ylabel("Dendrite index")
-=======
 def plot_spike_rasters_with_winners(time, spikes_a, winner_idx_a, spikes_b, winner_idx_b, threshold=0.5):
     """
     Plot spike rasters from both channels side-by-side with winning dendrite index overlaid.
@@ -210,10 +199,7 @@
     ax2.tick_params(axis='y', labelcolor='green')
     ax2.set_ylim(-0.5, winner_idx_b.max().item() + 1)
     
->>>>>>> 1d127c31
     plt.tight_layout()
-    plt.show()
-
 
 def plot_dendrite_io(time, x, dendritic_outputs):
     """
@@ -222,23 +208,15 @@
     Right column: dendritic filtered output
     """
     L, K2 = dendritic_outputs.shape
-
-    # ✅ ALLES matplotlib-sicher machen
-    time_np = time.detach().cpu().numpy()
-    x_np    = x.detach().cpu().numpy()
-    dend_np = dendritic_outputs.detach().cpu().numpy()
-
     fig, axes = plt.subplots(K2, 2, figsize=(10, 2*K2))
     for k in range(K2):
-        axes[k,0].plot(time_np, x_np, color='red')
+        axes[k,0].plot(time, x, color='red')
         axes[k,0].set_title(f"D{k} input")
 
-        axes[k,1].plot(time_np, dend_np[:,k], color='blue')
+        axes[k,1].plot(time, dendritic_outputs[:,k], color='blue')
         axes[k,1].set_title(f"D{k} output")
 
     plt.tight_layout()
-    plt.show()
-
 
 
 # ============================================================
@@ -253,23 +231,15 @@
 # ============================================================
 model = LatencyPredictor(T=20, K1=32, K2=12)
 opt = torch.optim.Adam(model.parameters(), lr=1e-3)
-loss_history = []
-t = torch.linspace(0, 4*3.14, 400).unsqueeze(0)
-clean = torch.sin(t)
-noisy = clean + 0.2*torch.randn_like(clean)
-
-<<<<<<< HEAD
-=======
+
 losses = []
 
->>>>>>> 1d127c31
 for step in range(2000):
     # ---- forward pass ----
     (da, ida, vala, sa, la_hard, la_soft), (db, idb, valb, sb, lb_hard, lb_soft) = model(noisy, clean)
 
     # ---- compute latency-based self-supervised loss ----
     loss = latency_loss(la_soft, lb_soft)
-    loss_history.append(float(loss))
 
     # ---- optimize ----
     opt.zero_grad()
@@ -294,21 +264,6 @@
 plt.tight_layout()
 plt.show()
 
-<<<<<<< HEAD
-plot_winners(time, ida[0])
-plot_dendrite_io(time, noisy[0, -L_vis:], da[0])
-
-#===================loss history===========
-plt.figure(figsize=(6,4))
-plt.plot(loss_history, label="Training Loss")
-plt.xlabel("Step")
-plt.ylabel("Loss")
-plt.title("Latency-Matching Loss Over Time")
-plt.grid(True)
-plt.legend()
-plt.tight_layout()
-plt.show()
-=======
 # Example after training:
 T_window = 20  # matches T in LatencyPredictor
 L_vis = da.shape[1]  # segment length after Hankel
@@ -318,4 +273,3 @@
 plot_spike_rasters_with_winners(time.detach(), sa[0].detach(), ida[0].detach(),
                                 sb[0].detach(), idb[0].detach())
 plot_dendrite_io(time.detach(), noisy[0, T_window-1:T_window-1+L_vis].detach(), da[0].detach())
->>>>>>> 1d127c31
